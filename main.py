import os
# Configurar TensorFlow para reducir mensajes informativos
os.environ['TF_ENABLE_ONEDNN_OPTS'] = '0'
os.environ['TF_CPP_MIN_LOG_LEVEL'] = '1'

from fastapi import FastAPI, File, UploadFile, HTTPException, status
from fastapi.middleware.cors import CORSMiddleware
from typing import List
from contextlib import asynccontextmanager
import logging
from datetime import datetime
import uvicorn

# Scalar documentation
from scalar_fastapi import get_scalar_api_reference, Layout

# Importaciones locales
from config import *
from models.schemas import PredictionResponse, BatchResponse
from services.model_service import model_service
from services.validation_service import validate_face_in_image
from utils.image_utils import validate_image, process_image

# Configurar logging
logging.basicConfig(level=logging.INFO)
logger = logging.getLogger(__name__)

# ===============================
<<<<<<< HEAD
=======
# VARIABLES GLOBALES
# ===============================

model = None
device = None
onnx_session = None  # Sesión ONNX para detección de anime/3D

# Transformación de imagen
transform = transforms.Compose([
    transforms.Resize(IMAGE_SIZE),
    transforms.ToTensor(),
    transforms.Normalize(MEAN, STD)
])

# ===============================
# MODELOS PYDANTIC
# ===============================

class PredictionResponse(BaseModel):
    """Respuesta de predicción individual"""
    model_config = ConfigDict(
        json_schema_extra={
            "example": {
                "success": True,
                "prediccion_class": 1,
                "prediccion_label": "Moderate Acne",
                "confianza": 0.8567,
                "confianza_porcentaje": "85.67%",
                "probabilidades": {
                    "Leve": 0.1234,
                    "Moderado": 0.8567,
                    "Severo": 0.0156
                },
                "validacion_imagen": {
                    "tipo_detectado": "real",
                    "confianza_tipo": 0.9834,
                    "es_real": True
                },
                "tiempo_procesamiento": 234.5
            }
        }
    )
    
    success: bool
    prediccion_class: int
    prediccion_label: str
    confianza: float
    confianza_porcentaje: str
    probabilidades: dict
    validacion_imagen: dict
    tiempo_procesamiento: float

class BatchResponse(BaseModel):
    """Respuesta de predicción en lote"""
    success: bool
    total_images: int
    successful: int
    failed: int
    predicciones: List[dict]
    tiempo_procesamiento: float

# ===============================
# FUNCIONES DE UTILIDAD
# ===============================

def load_model():
    """Cargar modelo entrenado y modelo ONNX"""
    global model, device, onnx_session

    try:
        device = torch.device("cuda" if torch.cuda.is_available() else "cpu")

        # Cargar modelo de clasificación de acné
        try:
            model = torch.load(MODEL_PATH, weights_only=False, map_location=device)
            logger.info("Modelo de acné cargado")
        except:
            # Fallback: crear arquitectura y cargar pesos
            model = MyNet()
            checkpoint = torch.load(MODEL_PATH, weights_only=False, map_location=device)
            if hasattr(checkpoint, 'state_dict'):
                model.load_state_dict(checkpoint.state_dict())
            elif isinstance(checkpoint, dict):
                model.load_state_dict(checkpoint)
            else:
                model = checkpoint
            logger.info("Modelo de acné cargado")

        model = model.to(device)
        model.eval()

        # Cargar modelo ONNX para detección de anime/3D
        try:
            # Configurar proveedores ONNX (GPU si está disponible, sino CPU)
            providers = ['CUDAExecutionProvider', 'CPUExecutionProvider'] if torch.cuda.is_available() else ['CPUExecutionProvider']
            onnx_session = ort.InferenceSession(ONNX_MODEL_PATH, providers=providers)
            
            # Inspeccionar las dimensiones esperadas del modelo
            input_details = onnx_session.get_inputs()[0]
            output_details = onnx_session.get_outputs()[0]
            
            logger.info(f"Modelo ONNX cargado con proveedores: {onnx_session.get_providers()}")
            
        except Exception as e:
            logger.error(f"Error al cargar modelo ONNX: {e}")
            return False
        
        return True

    except Exception as e:
        logger.error(f"Error al cargar los modelos: {e}")
        return False

def process_image(image_bytes: bytes):
    """Procesar imagen para predicción"""
    image = Image.open(io.BytesIO(image_bytes))
    if image.mode != 'RGB':
        image = image.convert('RGB')
    
    tensor = transform(image).unsqueeze(0)
    return tensor

def predict(image_tensor):
    """Realizar predicción"""
    with torch.no_grad():
        image_tensor = image_tensor.to(device)
        outputs = model(image_tensor)
        probabilities = F.softmax(outputs, dim=1)
        predicted_class = torch.argmax(probabilities, dim=1).item()
        confidence = torch.max(probabilities).item()
        
        # Crear diccionario de probabilidades
        probs_dict = {}
        probs_array = probabilities.cpu().numpy()[0]
        for i, prob in enumerate(probs_array):
            probs_dict[CLASS_NAMES[i]] = round(float(prob), 4)
        
        return predicted_class, confidence, probs_dict

def validate_image(file: UploadFile) -> bool:
    """Validar tipo de imagen"""
    return file.content_type in VALID_IMAGE_TYPES if file.content_type else False

def calculate_image_blur(image_array):
    """
    Calcular el nivel de desenfoque usando múltiples métricas para mayor precisión
    
    Args:
        image_array: Array numpy de la imagen en escala de grises
        
    Returns:
        float: Valor de desenfoque (mayor valor = menos borroso)
    """
    # Método 1: Varianza del Laplaciano (método principal)
    laplacian_var = cv2.Laplacian(image_array, cv2.CV_64F).var()
    logger.info(f"Varianza del Laplaciano: {laplacian_var:.2f}")
    
    # Método 2: Gradiente de Sobel para validación adicional
    sobel_x = cv2.Sobel(image_array, cv2.CV_64F, 1, 0, ksize=3)
    sobel_y = cv2.Sobel(image_array, cv2.CV_64F, 0, 1, ksize=3)
    sobel_magnitude = np.sqrt(sobel_x**2 + sobel_y**2)
    sobel_mean = np.mean(sobel_magnitude)
    
    # Combinar ambas métricas para mejor precisión
    # Si la imagen tiene bordes definidos (Sobel alto), es menos probable que esté borrosa
    combined_score = laplacian_var + (sobel_mean * 0.1)
    
    return combined_score

def calculate_image_brightness(image):
    """
    Calcular el brillo promedio de la imagen
    
    Args:
        image: Imagen PIL
        
    Returns:
        float: Brillo promedio (0-255)
    """
    stat = ImageStat.Stat(image)
    return stat.mean[0] if len(stat.mean) == 1 else sum(stat.mean) / len(stat.mean)

def calculate_image_contrast(image):
    """
    Calcular el contraste de la imagen usando la desviación estándar
    
    Args:
        image: Imagen PIL
        
    Returns:
        float: Valor de contraste
    """
    stat = ImageStat.Stat(image)
    return stat.stddev[0] if len(stat.stddev) == 1 else sum(stat.stddev) / len(stat.stddev)

def preprocess_image_for_onnx(image_bytes: bytes) -> np.ndarray:
    """
    Preprocesar imagen para el modelo ONNX
    
    Args:
        image_bytes: Bytes de la imagen
        
    Returns:
        numpy array: Array de imagen preprocesado para ONNX
    """
    global onnx_session
    
    # Abrir y convertir imagen
    image = Image.open(io.BytesIO(image_bytes)).convert('RGB')
    
    # Obtener las dimensiones esperadas del modelo dinámicamente
    if onnx_session is not None:
        input_shape = onnx_session.get_inputs()[0].shape
        
        # Extraer dimensiones (asumiendo formato NCHW: [batch, channels, height, width])
        if len(input_shape) == 4:
            expected_height = input_shape[2] if isinstance(input_shape[2], int) else ONNX_IMAGE_SIZE
            expected_width = input_shape[3] if isinstance(input_shape[3], int) else ONNX_IMAGE_SIZE
        else:
            expected_height = expected_width = ONNX_IMAGE_SIZE
    else:
        expected_height = expected_width = ONNX_IMAGE_SIZE
    
    # Redimensionar a tamaño esperado por el modelo ONNX
    image = image.resize((expected_width, expected_height))
    
    # Convertir a array numpy y normalizar
    image_array = np.array(image, dtype=np.float32)
    image_array = image_array / 255.0  # Normalizar a [0,1]
    
    # Reorganizar dimensiones para ONNX: (batch_size, channels, height, width)
    image_array = np.transpose(image_array, (2, 0, 1))
    image_array = np.expand_dims(image_array, axis=0)
    
    return image_array

def validate_real_image(image_bytes: bytes) -> tuple:
    """
    Validar que la imagen sea una foto real de una persona usando modelo ONNX
    
    Args:
        image_bytes: Bytes de la imagen
        
    Returns:
        tuple: (es_real, confianza, tipo_detectado, mensaje_error)
    """
    global onnx_session
    
    if onnx_session is None:
        return False, 0.0, "unknown", "Modelo ONNX no disponible"
    
    try:
        # Preprocesar imagen
        input_array = preprocess_image_for_onnx(image_bytes)
        
        # Obtener información de entrada del modelo ONNX
        input_name = onnx_session.get_inputs()[0].name
        expected_shape = onnx_session.get_inputs()[0].shape
        
        # Verificar compatibilidad de formas antes de la predicción
        if input_array.shape[2] != expected_shape[2] or input_array.shape[3] != expected_shape[3]:
            logger.warning(f"Inconsistencia de dimensiones: esperado {expected_shape}, actual {input_array.shape}")
        
        # Realizar predicción
        outputs = onnx_session.run(None, {input_name: input_array})
        probabilities = outputs[0][0]  # Asumir que la salida son probabilidades
        
        # Aplicar softmax si es necesario (algunos modelos ya lo incluyen)
        if np.sum(probabilities) > 1.01:  # Si la suma no es ~1, aplicar softmax
            probabilities = np.exp(probabilities) / np.sum(np.exp(probabilities))
        
        # Obtener predicción
        predicted_class = np.argmax(probabilities)
        confidence = float(probabilities[predicted_class])
        
        # Verificar si hay suficientes clases en ANIME_CLASS_NAMES
        if predicted_class >= len(ANIME_CLASS_NAMES):
            logger.warning(f"Clase predicha {predicted_class} fuera de rango. Usando clase 0.")
            predicted_class = 0
            confidence = float(probabilities[0]) if len(probabilities) > 0 else 0.0
        
        predicted_type = ANIME_CLASS_NAMES[predicted_class]
        
        # Si la predicción es "real", aplicar umbral estricto del 97%
        if predicted_type == "real":
            if confidence >= REAL_CLASS_CONFIDENCE_THRESHOLD:
                return True, confidence, predicted_type, ""
            else:
                return False, confidence, predicted_type, FACE_VALIDATION_MESSAGES["low_real_confidence"]
        else:
            # Si detecta anime o 3D, rechazar independientemente de la confianza
            return False, confidence, predicted_type, FACE_VALIDATION_MESSAGES["anime_detected"]
    
    except Exception as e:
        logger.error(f"Error en validación de imagen real: {e}")
        return False, 0.0, "error", f"Error al procesar la imagen: {str(e)}"

def validate_image_quality(image_bytes: bytes) -> tuple:
    """
    Validar la calidad general de la imagen con validaciones menos invasivas
    
    Args:
        image_bytes: Bytes de la imagen
        
    Returns:
        tuple: (es_válida, mensaje_error)
    """
    try:
        # Verificar si las validaciones de calidad están habilitadas
        if not IMAGE_QUALITY_CONFIG.get("enable_quality_checks", True):
            return True, ""
        
        # Abrir imagen
        image = Image.open(io.BytesIO(image_bytes))
        if image.mode != 'RGB':
            image = image.convert('RGB')
        
        # Verificar tamaño mínimo de imagen (validación básica)
        width, height = image.size
        if width < IMAGE_QUALITY_CONFIG["min_image_size"] or height < IMAGE_QUALITY_CONFIG["min_image_size"]:
            return False, FACE_VALIDATION_MESSAGES["image_too_small"]
        
        # Convertir a array numpy para análisis
        image_array = np.array(image)
        
        # Convertir a escala de grises para análisis de desenfoque
        gray_image = cv2.cvtColor(image_array, cv2.COLOR_RGB2GRAY)
        
        # Validar desenfoque (solo rechazar si está MUY borrosa)
        blur_value = calculate_image_blur(gray_image)
        logger.info(f"Valor de desenfoque calculado: {blur_value:.2f} (umbral: {IMAGE_QUALITY_CONFIG['max_blur_threshold']})")
        
        # Solo rechazar si está extremadamente borrosa
        if blur_value < IMAGE_QUALITY_CONFIG["max_blur_threshold"]:
            # Segunda validación: verificar si al menos hay algunos bordes detectables
            edges = cv2.Canny(gray_image, 40, 150)
            edge_density = np.sum(edges > 0) / edges.size
            
            # Si hay suficientes bordes detectados, la imagen probablemente es aceptable
            if edge_density > 0.02:  # Al menos 2% de píxeles son bordes
                logger.info(f"Imagen salvada por detección de bordes: {edge_density:.3f}")
                # Continuar con otras validaciones pero no rechazar por desenfoque
            else:
                return False, FACE_VALIDATION_MESSAGES["blurry_image"]
        
        # En modo no estricto, solo hacer validaciones básicas
        if not IMAGE_QUALITY_CONFIG.get("strict_mode", False):
            return True, ""
        
        # Validaciones adicionales solo en modo estricto
        # Validar brillo extremo
        brightness = calculate_image_brightness(image)
        if brightness < IMAGE_QUALITY_CONFIG["min_brightness"] or brightness > IMAGE_QUALITY_CONFIG["max_brightness"]:
            return False, FACE_VALIDATION_MESSAGES["poor_lighting"]
        
        # Validar contraste muy bajo
        contrast = calculate_image_contrast(image)
        if contrast < IMAGE_QUALITY_CONFIG["min_contrast"]:
            return False, FACE_VALIDATION_MESSAGES["low_contrast"]
        
        return True, ""
        
    except Exception as e:
        logger.error(f"Error en validación de calidad de imagen: {e}")
        return False, f"Error al evaluar la calidad de la imagen: {str(e)}"

def validate_face_in_image(image_bytes: bytes) -> tuple:
    """
    Validar que la imagen contenga exactamente un rostro y sea una imagen real
    Args:
        image_bytes: Bytes de la imagen
    Returns:
        tuple: (es_válida, mensaje_error, confianza_rostro, info_validacion)
    """
    try:
        # 1. Validar que sea una imagen real usando modelo ONNX
        is_real, real_confidence, detected_type, real_error = validate_real_image(image_bytes)
        if not is_real:
            return False, real_error, None, {
                "tipo_detectado": detected_type,
                "confianza_tipo": real_confidence,
                "es_real": False
            }

        # 2. Validar calidad general de la imagen
        quality_valid, quality_error = validate_image_quality(image_bytes)
        if not quality_valid:
            return False, quality_error, None, {
                "tipo_detectado": detected_type,
                "confianza_tipo": real_confidence,
                "es_real": True
            }

        # 3. Convertir los bytes a imagen RGB
        try:
            image = Image.open(io.BytesIO(image_bytes)).convert("RGB")
        except Exception as e:
            logger.error(f"No se pudo abrir la imagen: {e}")
            return False, "No se pudo abrir la imagen. Asegúrate de que el archivo es una imagen válida.", None, {
                "tipo_detectado": detected_type,
                "confianza_tipo": real_confidence,
                "es_real": True
            }

        image_np = np.array(image)
        if image_np.ndim != 3 or image_np.shape[2] != 3:
            logger.error("La imagen no tiene 3 canales RGB")
            return False, "La imagen debe tener 3 canales (RGB).", None, {
                "tipo_detectado": detected_type,
                "confianza_tipo": real_confidence,
                "es_real": True
            }

        # 4. Usar mediapipe para detección de rostros
        mp_face_detection = mp.solutions.face_detection
        with mp_face_detection.FaceDetection(model_selection=1, min_detection_confidence=0.8) as face_detection:
            results = face_detection.process(image_np)
            if not results.detections or len(results.detections) == 0:
                return False, FACE_VALIDATION_MESSAGES["no_face"], None, {
                    "tipo_detectado": detected_type,
                    "confianza_tipo": real_confidence,
                    "es_real": True
                }
            if len(results.detections) > 1:
                return False, FACE_VALIDATION_MESSAGES["multiple_faces"], None, {
                    "tipo_detectado": detected_type,
                    "confianza_tipo": real_confidence,
                    "es_real": True
                }
            
            # Obtener confianza del único rostro
            confianza_rostro = results.detections[0].score[0] if results.detections[0].score else None
            
            return True, "", confianza_rostro, {
                "tipo_detectado": detected_type,
                "confianza_tipo": real_confidence,
                "es_real": True
            }
    except Exception as e:
        logger.error(f"Error en validación de rostro: {e}")
        return False, f"Error al procesar la imagen para detección de rostros: {str(e)}", None, {
            "tipo_detectado": "error",
            "confianza_tipo": 0.0,
            "es_real": False
        }

# ===============================
>>>>>>> 95f86925
# LIFESPAN
# ===============================

@asynccontextmanager
async def lifespan(app: FastAPI):
    # Startup
    logger.info("Iniciando servidor...")
    success = model_service.load_models()
    if success:
        logger.info("Servidor listo")
    else:
        logger.error("Error al iniciar")
    
    yield
    
    # Shutdown
    logger.info("Cerrando servidor...")

# ===============================
# FASTAPI APP
# ===============================

app = FastAPI(
    title=API_TITLE,
    description=API_DESCRIPTION,
    version=API_VERSION,
    openapi_url="/openapi.json",
    lifespan=lifespan,
    docs_url=None,
    redoc_url=None
)

# CORS
app.add_middleware(
    CORSMiddleware,
    allow_origins=["*"],
    allow_credentials=True,
    allow_methods=["*"],
    allow_headers=["*"],
)

# ===============================
# DOCUMENTACIÓN SCALAR
# ===============================

@app.get("/", include_in_schema=False)
async def scalar_docs():
    """Documentación con Scalar"""
    return get_scalar_api_reference(
        openapi_url=app.openapi_url,
        title=app.title,
        layout=Layout.MODERN,
        show_sidebar=True,
        default_open_all_tags=True,
        hide_download_button=True,
        hide_models=False,
    )

# ===============================
# ENDPOINTS
# ===============================

@app.get("/status", tags=["General"])
async def server():
    """Información de la API"""
    return {
        "message": "Documentación Tesis Acne",
        "version": API_VERSION,
        "endpoints": {
            "docs": "/docs",
            "predict": "/predict",
            "batch": "/predict/batch"
        }
    }

@app.post("/predict", response_model=PredictionResponse, tags=["Prediction"])
async def predict_single(
    file: UploadFile = File(..., description="Imagen para clasificar"),
    skip_quality_check: bool = True
):
    start_time = datetime.utcnow()
    try:
        # Validaciones
        if not model_service.is_model_ready():
            raise HTTPException(
                status_code=status.HTTP_503_SERVICE_UNAVAILABLE,
                detail="Modelo no disponible"
            )

        if not validate_image(file):
            raise HTTPException(
                status_code=status.HTTP_400_BAD_REQUEST,
                detail=f"Tipo de archivo no válido: {file.content_type}"
            )

        # Procesar imagen
        image_bytes = await file.read()
        if len(image_bytes) == 0:
            raise HTTPException(
                status_code=status.HTTP_400_BAD_REQUEST,
                detail="Archivo vacío"
            )

        # Validar que la imagen contenga un rostro
        # Si skip_quality_check es True, temporalmente deshabilitar validaciones de calidad
        original_quality_setting = IMAGE_QUALITY_CONFIG.get("enable_quality_checks", True)
        if skip_quality_check:
            IMAGE_QUALITY_CONFIG["enable_quality_checks"] = False

        try:
            face_valid, face_error_msg, face_confidence, validation_info = validate_face_in_image(
                image_bytes, model_service.get_onnx_session()
            )
            if face_confidence is not None:
                try:
                    logger.info(f"Confianza del rostro detectado: {face_confidence:.4f}")
                except Exception:
                    logger.info(f"Confianza del rostro detectado: {face_confidence}")
            
            # Loggear información de validación ONNX
            if validation_info:
                logger.info(f"Validación ONNX - Tipo: {validation_info.get('tipo_detectado', 'unknown')}, "
                          f"Confianza: {validation_info.get('confianza_tipo', 0.0):.4f}, "
                          f"Es real: {validation_info.get('es_real', False)}")
            
            if not face_valid:
                raise HTTPException(
                    status_code=status.HTTP_400_BAD_REQUEST,
                    detail=face_error_msg
                )
        finally:
            # Restaurar configuración original
            IMAGE_QUALITY_CONFIG["enable_quality_checks"] = original_quality_setting

        image_tensor = process_image(image_bytes)

        # Predecir
        predicted_class, confidence, probabilities = model_service.predict(image_tensor)

        # Tiempo de procesamiento
        processing_time = (datetime.utcnow() - start_time).total_seconds() * 1000

        return PredictionResponse(
            success=True,
            prediccion_class=predicted_class,
            prediccion_label=CLASS_NAMES[predicted_class],
            confianza=round(confidence, 4),
            confianza_porcentaje=f"{confidence*100:.2f}%",
            probabilidades=probabilities,
            validacion_imagen=validation_info or {
                "tipo_detectado": "unknown",
                "confianza_tipo": 0.0,
                "es_real": False
            },
            tiempo_procesamiento=round(processing_time, 2)
        )
    except HTTPException:
        raise
    except ValueError as e:
        raise HTTPException(
            status_code=status.HTTP_400_BAD_REQUEST,
            detail=str(e)
        )
    except Exception as e:
        logger.error(f"Error en predicción: {e}")
        raise HTTPException(
            status_code=status.HTTP_500_INTERNAL_SERVER_ERROR,
            detail=f"Error interno: {str(e)}"
        )

@app.post("/predict/batch", response_model=BatchResponse, tags=["Prediction"])
async def predict_batch(
    files: List[UploadFile] = File(..., description="Lista de imágenes (máx 3)")
):
    """
    Clasificar múltiples imágenes
    
    Sube hasta 3 imágenes y obtén las clasificaciones.
    Cada imagen debe contener al menos un rostro visible.
    """
    start_time = datetime.utcnow()
    try:
        # Validaciones
        if not model_service.is_model_ready():
            raise HTTPException(
                status_code=status.HTTP_503_SERVICE_UNAVAILABLE,
                detail="Modelo no disponible"
            )

        if len(files) == 0:
            raise HTTPException(
                status_code=status.HTTP_400_BAD_REQUEST,
                detail="No se enviaron archivos"
            )

        if len(files) > MAX_BATCH_SIZE:
            raise HTTPException(
                status_code=status.HTTP_400_BAD_REQUEST,
                detail=f"Máximo {MAX_BATCH_SIZE} archivos"
            )

        # Procesar cada archivo
        predictions = []
        successful = 0

        for file in files:
            try:
                if not validate_image(file):
                    predictions.append({
                        "filename": file.filename,
                        "success": False,
                        "error": f"Tipo no válido: {file.content_type}"
                    })
                    continue

                image_bytes = await file.read()

                # Validar rostro en la imagen
                face_valid, face_error_msg, face_confidence, validation_info = validate_face_in_image(
                    image_bytes, model_service.get_onnx_session()
                )
                if face_confidence is not None:
                    try:
                        logger.info(f"Confianza del rostro detectado en '{file.filename}': {face_confidence:.4f}")
                    except Exception:
                        logger.info(f"Confianza del rostro detectado en '{file.filename}': {face_confidence}")
                
                # Loggear información de validación ONNX
                if validation_info:
                    logger.info(f"Validación ONNX para '{file.filename}' - Tipo: {validation_info.get('tipo_detectado', 'unknown')}, "
                              f"Confianza: {validation_info.get('confianza_tipo', 0.0):.4f}, "
                              f"Es real: {validation_info.get('es_real', False)}")
                
                if not face_valid:
                    predictions.append({
                        "filename": file.filename,
                        "success": False,
                        "error": face_error_msg
                    })
                    continue

                image_tensor = process_image(image_bytes)
                predicted_class, confidence, probabilities = model_service.predict(image_tensor)

                predictions.append({
                    "filename": file.filename,
                    "success": True,
                    "prediccion_class": predicted_class,
                    "prediccion_label": CLASS_NAMES[predicted_class],
                    "confianza": round(confidence, 4),
                    "confianza_porcentaje": f"{confidence*100:.2f}%",
                    "probabilidades": probabilities,
                    "validacion_imagen": validation_info or {
                        "tipo_detectado": "unknown",
                        "confianza_tipo": 0.0,
                        "es_real": False
                    }
                })

                successful += 1

            except Exception as e:
                predictions.append({
                    "filename": file.filename,
                    "success": False,
                    "error": str(e)
                })

        processing_time = (datetime.utcnow() - start_time).total_seconds() * 1000

        return BatchResponse(
            success=True,
            total_images=len(files),
            successful=successful,
            failed=len(files) - successful,
            predicciones=predictions,
            tiempo_procesamiento=round(processing_time, 2)
        )
    except HTTPException:
        raise
    except Exception as e:
        logger.error(f"Error en batch: {e}")
        raise HTTPException(
            status_code=status.HTTP_500_INTERNAL_SERVER_ERROR,
            detail=f"Error interno: {str(e)}"
        )

# ===============================
# EJECUTAR
# ===============================

if __name__ == "__main__":
    uvicorn.run(
        "main:app",
        host=HOST,
        port=PORT,
        reload=True
    )<|MERGE_RESOLUTION|>--- conflicted
+++ resolved
@@ -26,8 +26,6 @@
 logger = logging.getLogger(__name__)
 
 # ===============================
-<<<<<<< HEAD
-=======
 # VARIABLES GLOBALES
 # ===============================
 
@@ -130,11 +128,14 @@
             output_details = onnx_session.get_outputs()[0]
             
             logger.info(f"Modelo ONNX cargado con proveedores: {onnx_session.get_providers()}")
+            logger.info(f"Entrada esperada - Nombre: {input_details.name}, Forma: {input_details.shape}, Tipo: {input_details.type}")
+            logger.info(f"Salida esperada - Nombre: {output_details.name}, Forma: {output_details.shape}, Tipo: {output_details.type}")
             
         except Exception as e:
             logger.error(f"Error al cargar modelo ONNX: {e}")
             return False
-        
+
+        logger.info("Modelos listos")
         return True
 
     except Exception as e:
@@ -183,7 +184,6 @@
     """
     # Método 1: Varianza del Laplaciano (método principal)
     laplacian_var = cv2.Laplacian(image_array, cv2.CV_64F).var()
-    logger.info(f"Varianza del Laplaciano: {laplacian_var:.2f}")
     
     # Método 2: Gradiente de Sobel para validación adicional
     sobel_x = cv2.Sobel(image_array, cv2.CV_64F, 1, 0, ksize=3)
@@ -241,6 +241,7 @@
     # Obtener las dimensiones esperadas del modelo dinámicamente
     if onnx_session is not None:
         input_shape = onnx_session.get_inputs()[0].shape
+        logger.info(f"Forma de entrada del modelo ONNX: {input_shape}")
         
         # Extraer dimensiones (asumiendo formato NCHW: [batch, channels, height, width])
         if len(input_shape) == 4:
@@ -251,6 +252,8 @@
     else:
         expected_height = expected_width = ONNX_IMAGE_SIZE
     
+    logger.info(f"Redimensionando imagen a: {expected_width}x{expected_height}")
+    
     # Redimensionar a tamaño esperado por el modelo ONNX
     image = image.resize((expected_width, expected_height))
     
@@ -262,6 +265,8 @@
     image_array = np.transpose(image_array, (2, 0, 1))
     image_array = np.expand_dims(image_array, axis=0)
     
+    logger.info(f"Forma final del array: {image_array.shape}")
+    
     return image_array
 
 def validate_real_image(image_bytes: bytes) -> tuple:
@@ -286,6 +291,8 @@
         # Obtener información de entrada del modelo ONNX
         input_name = onnx_session.get_inputs()[0].name
         expected_shape = onnx_session.get_inputs()[0].shape
+        
+        logger.info(f"Entrada del modelo - Nombre: {input_name}, Forma esperada: {expected_shape}, Forma actual: {input_array.shape}")
         
         # Verificar compatibilidad de formas antes de la predicción
         if input_array.shape[2] != expected_shape[2] or input_array.shape[3] != expected_shape[3]:
@@ -310,6 +317,8 @@
             confidence = float(probabilities[0]) if len(probabilities) > 0 else 0.0
         
         predicted_type = ANIME_CLASS_NAMES[predicted_class]
+        
+        logger.info(f"Detección ONNX - Tipo: {predicted_type}, Confianza: {confidence:.4f}")
         
         # Si la predicción es "real", aplicar umbral estricto del 97%
         if predicted_type == "real":
@@ -475,7 +484,6 @@
         }
 
 # ===============================
->>>>>>> 95f86925
 # LIFESPAN
 # ===============================
 
